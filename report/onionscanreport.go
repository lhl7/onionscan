--- conflicted
+++ resolved
@@ -3,11 +3,8 @@
 import (
 	"encoding/json"
 	"github.com/s-rah/onionscan/utils"
-<<<<<<< HEAD
 	"io/ioutil"
-=======
 	"fmt"
->>>>>>> 2ff00f6a
 )
 
 type ExifTag struct {
@@ -21,7 +18,6 @@
 }
 
 type OnionScanReport struct {
-<<<<<<< HEAD
 	WebDetected      bool `json:"webDetected"`
 	SSHDetected      bool `json:"sshDetected"`
 	RicochetDetected bool `json:"ricochetDetected"`
@@ -47,34 +43,8 @@
 	Hashes   []string `json:"hashes"`
 	SSHKey   string   `json:"sshKey"`
 	Snapshot string   `json:"snapshot"`
-=======
-
-	WebDetected		bool `json:"webDetected"`
-	SSHDetected	    	bool `json:"sshDetected"`
-	RicochetDetected	bool `json:"ricochetDetected"`
-	IRCDetected		bool `json:"ircDetected"`
-	FTPDetected		bool `json:"ftpDetected"`
-	SMTPDetected		bool `json:"smtpDetected"`
-
-	BitcoinDetected		bool `json:"bitcoinDetected"`
-
-	HiddenService        	string   `json:"hiddenService"`
 	PageTitle            	string   `json:"pageTitle"`
 	ResponseHeaders	     	[]string `json:"responseHeaders"`
-	ServerPoweredBy	     	string   `json:"serverPoweredBy"`
-	ServerVersion        	string   `json:"serverVersion"`
-	FoundApacheModStatus 	bool     `json:"foundApacheModStatus"`
-	RelatedOnionServices 	[]string `json:"relatedOnionServices"`
-	RelatedClearnetDomains 	[]string `json:"relatedOnionDomains"`
-	LinkedSites		[]string `json:"linkedSites"`
-	IP		     	[]string `json:"ipAddresses"`
-	OpenDirectories      	[]string `json:"openDirectories"`
-	ExifImages	     	[]ExifImage `json:"exifImages"`
-	InterestingFiles     	[]string `json:"interestingFiles"`
-	Hashes		     	[]string `json:"hashes"`
-	SSHKey 			string `json:"sshKey"`
-	Snapshot		string `json:"snapshot"`
->>>>>>> 2ff00f6a
 }
 
 func LoadReportFromFile(filename string) (OnionScanReport, error) {
