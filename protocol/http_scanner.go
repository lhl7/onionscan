package protocol

import (
	"fmt"
	"github.com/s-rah/onionscan/config"
	"github.com/s-rah/onionscan/report"

	"github.com/s-rah/onionscan/spider"
	"github.com/s-rah/onionscan/utils"
<<<<<<< HEAD

=======
	"golang.org/x/net/proxy"
	"io/ioutil"
>>>>>>> 5baa74f9
	"net/http"
)

type HTTPProtocolScanner struct {
	Client *http.Client
}

func (hps *HTTPProtocolScanner) ScanProtocol(hiddenService string, osc *config.OnionScanConfig, report *report.OnionScanReport) {

	// HTTP
	osc.LogInfo(fmt.Sprintf("Checking %s http(80)\n", hiddenService))
	conn, err := utils.GetNetworkConnection(hiddenService, 80, osc.TorProxyAddress, osc.Timeout)
	if err != nil {
		osc.LogInfo("Failed to connect to service on port 80\n")
		report.WebDetected = false
		if conn != nil {
			conn.Close()
		}
	} else {
		osc.LogInfo("Found potential service on http(80)\n")
		report.WebDetected = true
<<<<<<< HEAD
		wps := new(spider.OnionSpider)
		wps.Crawl(report.HiddenService, osc, report)
=======
		conn.Close()
		torDialer, err := proxy.SOCKS5("tcp", osc.TorProxyAddress, nil, proxy.Direct)
		if err != nil {
			osc.LogError(err)
		}
		transportConfig := &http.Transport{
			Dial:            torDialer.Dial,
			TLSClientConfig: &tls.Config{InsecureSkipVerify: true},
		}
		hps.Client = &http.Client{
			Transport: transportConfig,
		}
		// FIXME This should probably be moved to it's own file now.
		response, err := hps.Client.Get("http://" + hiddenService)
		if err == nil {
			// Reading all http headers
			osc.LogInfo(fmt.Sprintf("HTTP response headers: %s\n", report.ServerVersion))
			responseHeaders := response.Header
			for key := range responseHeaders {
				value := responseHeaders.Get(key)
				// normalize by strings.ToUpper(key) to avoid case sensitive checking
				report.AddResponseHeader(strings.ToUpper(key), value)
			}

			report.ServerVersion = responseHeaders.Get("Server")
			response.Body.Close()
		} else {
			osc.LogError(err)
		}

		// Apache mod-status Check
		hps.ScanPage(hiddenService, "/", report, osc, scans.StandardPageScan)
		hps.ScanPage(hiddenService, "/server-status", report, osc, scans.ApacheModStatus)
		hps.ScanPage(hiddenService, "/private_key", report, osc, scans.PrivateKeyScan)

		if osc.Fingerprint == false {
			osc.LogInfo("\tScanning Common and Referenced Directories\n")
			directories := append(CommonDirectories, report.PageReferencedDirectories...)
			utils.RemoveDuplicates(&directories)

			for _, directory := range directories {
				hps.ScanPage(hiddenService, directory, report, osc, scans.CheckDirectoryListing(osc.DirectoryDepth))
			}
		}
	}
}

func (hps *HTTPProtocolScanner) ScanPage(hiddenService string, page string, report *report.OnionScanReport, osc *config.OnionscanConfig, f func(scans.Scanner, string, int, string, *report.OnionScanReport, *config.OnionscanConfig)) {
	err, contents, responseCode := hps.ScrapePage(hiddenService, page)
	if err == nil {
		f(hps, page, responseCode, string(contents), report, osc)
		return
	} else {
		osc.LogError(err)
	}
}

func (hps *HTTPProtocolScanner) ScrapePage(hiddenService string, page string) (error, []byte, int) {
	if !strings.Contains(page, utils.WithoutSubdomains(hiddenService)) {
		if !strings.HasPrefix(page, "/") {
			page = "/" + page
		}
		page = hiddenService + page
	}
	response, err := hps.Client.Get("http://" + page)
	if err != nil {
		return err, nil, -1
>>>>>>> 5baa74f9
	}
}<|MERGE_RESOLUTION|>--- conflicted
+++ resolved
@@ -7,12 +7,6 @@
 
 	"github.com/s-rah/onionscan/spider"
 	"github.com/s-rah/onionscan/utils"
-<<<<<<< HEAD
-
-=======
-	"golang.org/x/net/proxy"
-	"io/ioutil"
->>>>>>> 5baa74f9
 	"net/http"
 )
 
@@ -34,77 +28,7 @@
 	} else {
 		osc.LogInfo("Found potential service on http(80)\n")
 		report.WebDetected = true
-<<<<<<< HEAD
 		wps := new(spider.OnionSpider)
 		wps.Crawl(report.HiddenService, osc, report)
-=======
-		conn.Close()
-		torDialer, err := proxy.SOCKS5("tcp", osc.TorProxyAddress, nil, proxy.Direct)
-		if err != nil {
-			osc.LogError(err)
-		}
-		transportConfig := &http.Transport{
-			Dial:            torDialer.Dial,
-			TLSClientConfig: &tls.Config{InsecureSkipVerify: true},
-		}
-		hps.Client = &http.Client{
-			Transport: transportConfig,
-		}
-		// FIXME This should probably be moved to it's own file now.
-		response, err := hps.Client.Get("http://" + hiddenService)
-		if err == nil {
-			// Reading all http headers
-			osc.LogInfo(fmt.Sprintf("HTTP response headers: %s\n", report.ServerVersion))
-			responseHeaders := response.Header
-			for key := range responseHeaders {
-				value := responseHeaders.Get(key)
-				// normalize by strings.ToUpper(key) to avoid case sensitive checking
-				report.AddResponseHeader(strings.ToUpper(key), value)
-			}
-
-			report.ServerVersion = responseHeaders.Get("Server")
-			response.Body.Close()
-		} else {
-			osc.LogError(err)
-		}
-
-		// Apache mod-status Check
-		hps.ScanPage(hiddenService, "/", report, osc, scans.StandardPageScan)
-		hps.ScanPage(hiddenService, "/server-status", report, osc, scans.ApacheModStatus)
-		hps.ScanPage(hiddenService, "/private_key", report, osc, scans.PrivateKeyScan)
-
-		if osc.Fingerprint == false {
-			osc.LogInfo("\tScanning Common and Referenced Directories\n")
-			directories := append(CommonDirectories, report.PageReferencedDirectories...)
-			utils.RemoveDuplicates(&directories)
-
-			for _, directory := range directories {
-				hps.ScanPage(hiddenService, directory, report, osc, scans.CheckDirectoryListing(osc.DirectoryDepth))
-			}
-		}
-	}
-}
-
-func (hps *HTTPProtocolScanner) ScanPage(hiddenService string, page string, report *report.OnionScanReport, osc *config.OnionscanConfig, f func(scans.Scanner, string, int, string, *report.OnionScanReport, *config.OnionscanConfig)) {
-	err, contents, responseCode := hps.ScrapePage(hiddenService, page)
-	if err == nil {
-		f(hps, page, responseCode, string(contents), report, osc)
-		return
-	} else {
-		osc.LogError(err)
-	}
-}
-
-func (hps *HTTPProtocolScanner) ScrapePage(hiddenService string, page string) (error, []byte, int) {
-	if !strings.Contains(page, utils.WithoutSubdomains(hiddenService)) {
-		if !strings.HasPrefix(page, "/") {
-			page = "/" + page
-		}
-		page = hiddenService + page
-	}
-	response, err := hps.Client.Get("http://" + page)
-	if err != nil {
-		return err, nil, -1
->>>>>>> 5baa74f9
 	}
 }